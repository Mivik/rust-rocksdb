// Copyright 2014 Tyler Neely
//
// Licensed under the Apache License, Version 2.0 (the "License");
// you may not use this file except in compliance with the License.
// You may obtain a copy of the License at
//
// http://www.apache.org/licenses/LICENSE-2.0
//
// Unless required by applicable law or agreed to in writing, software
// distributed under the License is distributed on an "AS IS" BASIS,
// WITHOUT WARRANTIES OR CONDITIONS OF ANY KIND, either express or implied.
// See the License for the specific language governing permissions and
// limitations under the License.

use std::ffi::{CStr, CString};
use std::mem;
use std::path::Path;

use libc::{self, c_int, c_uchar, c_uint, c_void, size_t, uint64_t};

use ffi;
use {BlockBasedOptions, DBCompactionStyle, DBCompressionType, DBRecoveryMode,
	 Options, WriteOptions};
use compaction_filter::{self, CompactionFilterCallback, CompactionFilterFn, filter_callback};
use comparator::{self, ComparatorCallback, CompareFn};
use merge_operator::{self, MergeFn, MergeOperatorCallback, full_merge_callback,
                     partial_merge_callback};
use slice_transform::SliceTransform;

pub fn new_cache(capacity: size_t) -> *mut ffi::rocksdb_cache_t {
    unsafe { ffi::rocksdb_cache_create_lru(capacity) }
}

unsafe impl Send for Options {}

impl Drop for Options {
    fn drop(&mut self) {
        unsafe {
            ffi::rocksdb_options_destroy(self.inner);
        }
    }
}

impl Drop for BlockBasedOptions {
    fn drop(&mut self) {
        unsafe {
            ffi::rocksdb_block_based_options_destroy(self.inner);
        }
    }
}

impl Drop for WriteOptions {
    fn drop(&mut self) {
        unsafe {
            ffi::rocksdb_writeoptions_destroy(self.inner);
        }
    }
}

impl BlockBasedOptions {
    pub fn set_block_size(&mut self, size: usize) {
        unsafe {
            ffi::rocksdb_block_based_options_set_block_size(self.inner, size);
        }
    }

    pub fn set_lru_cache(&mut self, size: size_t) {
        let cache = new_cache(size);
        unsafe {
            // Since cache is wrapped in shared_ptr, we don't need to
            // call rocksdb_cache_destroy explicitly.
            ffi::rocksdb_block_based_options_set_block_cache(self.inner, cache);
        }
    }

    pub fn disable_cache(&mut self) {
        unsafe {
            ffi::rocksdb_block_based_options_set_no_block_cache(self.inner, true as c_uchar);
        }
    }

    pub fn set_bloom_filter(&mut self, bits_per_key: c_int, block_based: bool) {
        unsafe {
            let bloom = if block_based {
                ffi::rocksdb_filterpolicy_create_bloom(bits_per_key)
            } else {
                ffi::rocksdb_filterpolicy_create_bloom_full(bits_per_key)
            };

            ffi::rocksdb_block_based_options_set_filter_policy(self.inner, bloom);
        }
    }

    pub fn set_cache_index_and_filter_blocks(&mut self, v: bool) {
        unsafe {
            ffi::rocksdb_block_based_options_set_cache_index_and_filter_blocks(self.inner, v as u8);
        }
    }
}

impl Default for BlockBasedOptions {
    fn default() -> BlockBasedOptions {
        let block_opts = unsafe { ffi::rocksdb_block_based_options_create() };
        if block_opts.is_null() {
            panic!("Could not create RocksDB block based options");
        }
        BlockBasedOptions { inner: block_opts }
    }
}

impl Options {
    /// By default, RocksDB uses only one background thread for flush and
    /// compaction. Calling this function will set it up such that total of
    /// `total_threads` is used. Good value for `total_threads` is the number of
    /// cores. You almost definitely want to call this function if your system is
    /// bottlenecked by RocksDB.
    ///
    /// # Example
    ///
    /// ```
    /// use rocksdb::Options;
    ///
    /// let mut opts = Options::default();
    /// opts.increase_parallelism(3);
    /// ```
    pub fn increase_parallelism(&mut self, parallelism: i32) {
        unsafe {
            ffi::rocksdb_options_increase_parallelism(self.inner, parallelism);
        }
    }

    pub fn optimize_level_style_compaction(&mut self, memtable_memory_budget: usize) {
        unsafe {
            ffi::rocksdb_options_optimize_level_style_compaction(
                self.inner,
                memtable_memory_budget as uint64_t,
            );
        }
    }

    /// If true, the database will be created if it is missing.
    ///
    /// Default: `false`
    ///
    /// # Example
    ///
    /// ```
    /// use rocksdb::Options;
    ///
    /// let mut opts = Options::default();
    /// opts.create_if_missing(true);
    /// ```
    pub fn create_if_missing(&mut self, create_if_missing: bool) {
        unsafe {
            ffi::rocksdb_options_set_create_if_missing(self.inner, create_if_missing as c_uchar);
        }
    }

    /// If true, any column families that didn't exist when opening the database
    /// will be created.
    ///
    /// Default: `false`
    ///
    /// # Example
    ///
    /// ```
    /// use rocksdb::Options;
    ///
    /// let mut opts = Options::default();
    /// opts.create_missing_column_families(true);
    /// ```
    pub fn create_missing_column_families(&mut self, create_missing_cfs: bool) {
        unsafe {
            ffi::rocksdb_options_set_create_missing_column_families(self.inner, create_missing_cfs as c_uchar);
        }
    }

    /// Sets the compression algorithm that will be used for the bottommost level that
    /// contain files. If level-compaction is used, this option will only affect
    /// levels after base level.
    ///
    /// Default: DBCompressionType::None
    ///
    /// # Example
    ///
    /// ```
    /// use rocksdb::{Options, DBCompressionType};
    ///
    /// let mut opts = Options::default();
    /// opts.set_compression_type(DBCompressionType::Snappy);
    /// ```
    pub fn set_compression_type(&mut self, t: DBCompressionType) {
        unsafe {
            ffi::rocksdb_options_set_compression(self.inner, t as c_int);
        }
    }

    /// Different levels can have different compression policies. There
    /// are cases where most lower levels would like to use quick compression
    /// algorithms while the higher levels (which have more data) use
    /// compression algorithms that have better compression but could
    /// be slower. This array, if non-empty, should have an entry for
    /// each level of the database; these override the value specified in
    /// the previous field 'compression'.
    ///
    /// # Example
    ///
    /// ```
    /// use rocksdb::{Options, DBCompressionType};
    ///
    /// let mut opts = Options::default();
    /// opts.set_compression_per_level(&[
    ///     DBCompressionType::None,
    ///     DBCompressionType::None,
    ///     DBCompressionType::Snappy,
    ///     DBCompressionType::Snappy,
    ///     DBCompressionType::Snappy
    /// ]);
    /// ```
    pub fn set_compression_per_level(&mut self, level_types: &[DBCompressionType]) {
        unsafe {
            let mut level_types: Vec<_> = level_types.iter().map(|&t| t as c_int).collect();
            ffi::rocksdb_options_set_compression_per_level(
                self.inner,
                level_types.as_mut_ptr(),
                level_types.len() as size_t,
            )
        }
    }

    /// If non-zero, we perform bigger reads when doing compaction. If you're
    /// running RocksDB on spinning disks, you should set this to at least 2MB.
    /// That way RocksDB's compaction is doing sequential instead of random reads.
    ///
    /// When non-zero, we also force new_table_reader_for_compaction_inputs to
    /// true.
    ///
    /// Default: `0`
    pub fn set_compaction_readahead_size(&mut self, compaction_readahead_size: usize) {
        unsafe {
            ffi::rocksdb_options_compaction_readahead_size(self.inner, compaction_readahead_size as usize);
        }
    }

    pub fn set_merge_operator(&mut self, name: &str,
                              full_merge_fn: MergeFn,
                              partial_merge_fn: Option<MergeFn>) {

        let cb = Box::new(MergeOperatorCallback {
            name: CString::new(name.as_bytes()).unwrap(),
            full_merge_fn: full_merge_fn,
            partial_merge_fn: partial_merge_fn.unwrap_or(full_merge_fn),
        });

        unsafe {
            let mo = ffi::rocksdb_mergeoperator_create(
                mem::transmute(cb),
                Some(merge_operator::destructor_callback),
                Some(full_merge_callback),
                Some(partial_merge_callback),
                None,
                Some(merge_operator::name_callback),
            );
            ffi::rocksdb_options_set_merge_operator(self.inner, mo);
        }
    }

    #[deprecated(since = "0.5.0",
                 note = "add_merge_operator has been renamed to set_merge_operator")]
    pub fn add_merge_operator(&mut self, name: &str, merge_fn: MergeFn) {
        self.set_merge_operator(name, merge_fn, None);
    }

    /// Sets a compaction filter used to determine if entries should be kept, changed,
    /// or removed during compaction.
    ///
    /// An example use case is to remove entries with an expired TTL.
    ///
    /// If you take a snapshot of the database, only values written since the last
    /// snapshot will be passed through the compaction filter.
    ///
    /// If multi-threaded compaction is used, `filter_fn` may be called multiple times
    /// simultaneously.
    pub fn set_compaction_filter<F>(&mut self, name: &str, filter_fn: F)
    where
        F: CompactionFilterFn + Send + 'static,
    {
        let cb = Box::new(CompactionFilterCallback {
            name: CString::new(name.as_bytes()).unwrap(),
            filter_fn: filter_fn,
        });

        unsafe {
            let cf = ffi::rocksdb_compactionfilter_create(
                mem::transmute(cb),
                Some(compaction_filter::destructor_callback::<F>),
                Some(filter_callback::<F>),
                Some(compaction_filter::name_callback::<F>),
            );
            ffi::rocksdb_options_set_compaction_filter(self.inner, cf);
        }
    }

    /// Sets the comparator used to define the order of keys in the table.
    /// Default: a comparator that uses lexicographic byte-wise ordering
    ///
    /// The client must ensure that the comparator supplied here has the same
    /// name and orders keys *exactly* the same as the comparator provided to
    /// previous open calls on the same DB.
    pub fn set_comparator(&mut self, name: &str, compare_fn: CompareFn) {
        let cb = Box::new(ComparatorCallback {
            name: CString::new(name.as_bytes()).unwrap(),
            f: compare_fn,
        });

        unsafe {
            let cmp = ffi::rocksdb_comparator_create(
                mem::transmute(cb),
                Some(comparator::destructor_callback),
                Some(comparator::compare_callback),
                Some(comparator::name_callback),
            );
            ffi::rocksdb_options_set_comparator(self.inner, cmp);
        }
    }

    pub fn set_prefix_extractor(&mut self, prefix_extractor: SliceTransform) {
        unsafe {
            ffi::rocksdb_options_set_prefix_extractor(
                self.inner, prefix_extractor.inner
            )
        }
    }

    #[deprecated(since = "0.5.0", note = "add_comparator has been renamed to set_comparator")]
    pub fn add_comparator(&mut self, name: &str, compare_fn: CompareFn) {
        self.set_comparator(name, compare_fn);
    }

    pub fn optimize_for_point_lookup(&mut self, cache_size: u64) {
        unsafe {
            ffi::rocksdb_options_optimize_for_point_lookup(self.inner, cache_size);
        }
    }

    /// Sets the number of open files that can be used by the DB. You may need to
    /// increase this if your database has a large working set. Value `-1` means
    /// files opened are always kept open. You can estimate number of files based
    /// on target_file_size_base and target_file_size_multiplier for level-based
    /// compaction. For universal-style compaction, you can usually set it to `-1`.
    ///
    /// Default: `-1`
    ///
    /// # Example
    ///
    /// ```
    /// use rocksdb::Options;
    ///
    /// let mut opts = Options::default();
    /// opts.set_max_open_files(10);
    /// ```
    pub fn set_max_open_files(&mut self, nfiles: c_int) {
        unsafe {
            ffi::rocksdb_options_set_max_open_files(self.inner, nfiles);
        }
    }

    /// If true, then every store to stable storage will issue a fsync.
    /// If false, then every store to stable storage will issue a fdatasync.
    /// This parameter should be set to true while storing data to
    /// filesystem like ext3 that can lose files after a reboot.
    ///
    /// Default: `false`
    ///
    /// # Example
    ///
    /// ```
    /// use rocksdb::Options;
    ///
    /// let mut opts = Options::default();
    /// opts.set_use_fsync(true);
    /// ```
    pub fn set_use_fsync(&mut self, useit: bool) {
        unsafe { ffi::rocksdb_options_set_use_fsync(self.inner, useit as c_int) }
    }

    /// Allows OS to incrementally sync files to disk while they are being
    /// written, asynchronously, in the background. This operation can be used
    /// to smooth out write I/Os over time. Users shouldn't rely on it for
    /// persistency guarantee.
    /// Issue one request for every bytes_per_sync written. `0` turns it off.
    ///
    /// Default: `0`
    ///
    /// You may consider using rate_limiter to regulate write rate to device.
    /// When rate limiter is enabled, it automatically enables bytes_per_sync
    /// to 1MB.
    ///
    /// This option applies to table files
    ///
    /// # Example
    ///
    /// ```
    /// use rocksdb::Options;
    ///
    /// let mut opts = Options::default();
    /// opts.set_bytes_per_sync(1024 * 1024);
    /// ```
    pub fn set_bytes_per_sync(&mut self, nbytes: u64) {
        unsafe {
            ffi::rocksdb_options_set_bytes_per_sync(self.inner, nbytes);
        }
    }

    /// If true, allow multi-writers to update mem tables in parallel.
    /// Only some memtable_factory-s support concurrent writes; currently it
    /// is implemented only for SkipListFactory.  Concurrent memtable writes
    /// are not compatible with inplace_update_support or filter_deletes.
    /// It is strongly recommended to set enable_write_thread_adaptive_yield
    /// if you are going to use this feature.
    ///
    /// Default: true
    ///
    /// # Example
    ///
    /// ```
    /// use rocksdb::Options;
    ///
    /// let mut opts = Options::default();
    /// opts.set_allow_concurrent_memtable_write(false);
    /// ```
    pub fn set_allow_concurrent_memtable_write(&mut self, allow: bool) {
        unsafe {
            ffi::rocksdb_options_set_allow_concurrent_memtable_write(self.inner, allow as c_uchar)
        }
    }

    /// Enable direct I/O mode for reading
    /// they may or may not improve performance depending on the use case
    ///
    /// Files will be opened in "direct I/O" mode
    /// which means that data read from the disk will not be cached or
    /// buffered. The hardware buffer of the devices may however still
    /// be used. Memory mapped files are not impacted by these parameters.
    ///
    /// Default: false
    ///
    /// # Example
    ///
    /// ```
    /// use rocksdb::Options;
    ///
    /// let mut opts = Options::default();
    /// opts.set_use_direct_reads(true);
    /// ```
    pub fn set_use_direct_reads(&mut self, enabled: bool) {
        unsafe {
            ffi::rocksdb_options_set_use_direct_reads(self.inner, enabled as c_uchar);
        }
    }

    /// Enable direct I/O mode for flush and compaction
    ///
    /// Files will be opened in "direct I/O" mode
    /// which means that data written to the disk will not be cached or
    /// buffered. The hardware buffer of the devices may however still
    /// be used. Memory mapped files are not impacted by these parameters.
    /// they may or may not improve performance depending on the use case
    ///
    /// Default: false
    ///
    /// # Example
    ///
    /// ```
    /// use rocksdb::Options;
    ///
    /// let mut opts = Options::default();
    /// opts.set_use_direct_io_for_flush_and_compaction(true);
    /// ```
    pub fn set_use_direct_io_for_flush_and_compaction(&mut self, enabled: bool) {
        unsafe {
            ffi::rocksdb_options_set_use_direct_io_for_flush_and_compaction(
                self.inner,
                enabled as c_uchar,
            );
        }
    }

    /// Hints to the OS that it should not buffer disk I/O. Enabling this
    /// parameter may improve performance but increases pressure on the
    /// system cache.
    ///
    /// The exact behavior of this parameter is platform dependent.
    ///
    /// On POSIX systems, after RocksDB reads data from disk it will
    /// mark the pages as "unneeded". The operating system may - or may not
    /// - evict these pages from memory, reducing pressure on the system
    /// cache. If the disk block is requested again this can result in
    /// additional disk I/O.
    ///
    /// On WINDOWS systems, files will be opened in "unbuffered I/O" mode
    /// which means that data read from the disk will not be cached or
    /// bufferized. The hardware buffer of the devices may however still
    /// be used. Memory mapped files are not impacted by this parameter.
    ///
    /// Default: true
    ///
    /// # Example
    ///
    /// ```
    /// #[allow(deprecated)]
    /// use rocksdb::Options;
    ///
    /// let mut opts = Options::default();
    /// opts.set_allow_os_buffer(false);
    /// ```
    #[deprecated(since = "0.7.0",
                 note = "replaced with set_use_direct_reads/set_use_direct_io_for_flush_and_compaction methods")]
    pub fn set_allow_os_buffer(&mut self, is_allow: bool) {
        self.set_use_direct_reads(!is_allow);
        self.set_use_direct_io_for_flush_and_compaction(!is_allow);
    }

    /// Sets the number of shards used for table cache.
    ///
    /// Default: `6`
    ///
    /// # Example
    ///
    /// ```
    /// use rocksdb::Options;
    ///
    /// let mut opts = Options::default();
    /// opts.set_table_cache_num_shard_bits(4);
    /// ```
    pub fn set_table_cache_num_shard_bits(&mut self, nbits: c_int) {
        unsafe {
            ffi::rocksdb_options_set_table_cache_numshardbits(self.inner, nbits);
        }
    }

    /// Sets the minimum number of write buffers that will be merged together
    /// before writing to storage.  If set to `1`, then
    /// all write buffers are flushed to L0 as individual files and this increases
    /// read amplification because a get request has to check in all of these
    /// files. Also, an in-memory merge may result in writing lesser
    /// data to storage if there are duplicate records in each of these
    /// individual write buffers.
    ///
    /// Default: `1`
    ///
    /// # Example
    ///
    /// ```
    /// use rocksdb::Options;
    ///
    /// let mut opts = Options::default();
    /// opts.set_min_write_buffer_number(2);
    /// ```
    pub fn set_min_write_buffer_number(&mut self, nbuf: c_int) {
        unsafe {
            ffi::rocksdb_options_set_min_write_buffer_number_to_merge(self.inner, nbuf);
        }
    }

    /// Sets the total maximum number of write buffers to maintain in memory including
    /// copies of buffers that have already been flushed.  Unlike
    /// max_write_buffer_number, this parameter does not affect flushing.
    /// This controls the minimum amount of write history that will be available
    /// in memory for conflict checking when Transactions are used.
    ///
    /// When using an OptimisticTransactionDB:
    /// If this value is too low, some transactions may fail at commit time due
    /// to not being able to determine whether there were any write conflicts.
    ///
    /// When using a TransactionDB:
    /// If Transaction::SetSnapshot is used, TransactionDB will read either
    /// in-memory write buffers or SST files to do write-conflict checking.
    /// Increasing this value can reduce the number of reads to SST files
    /// done for conflict detection.
    ///
    /// Setting this value to `0` will cause write buffers to be freed immediately
    /// after they are flushed.
    /// If this value is set to `-1`, 'max_write_buffer_number' will be used.
    ///
    /// Default:
    /// If using a TransactionDB/OptimisticTransactionDB, the default value will
    /// be set to the value of 'max_write_buffer_number' if it is not explicitly
    /// set by the user.  Otherwise, the default is 0.
    ///
    /// # Example
    ///
    /// ```
    /// use rocksdb::Options;
    ///
    /// let mut opts = Options::default();
    /// opts.set_min_write_buffer_number(4);
    /// ```
    pub fn set_max_write_buffer_number(&mut self, nbuf: c_int) {
        unsafe {
            ffi::rocksdb_options_set_max_write_buffer_number(self.inner, nbuf);
        }
    }

    /// Sets the amount of data to build up in memory (backed by an unsorted log
    /// on disk) before converting to a sorted on-disk file.
    ///
    /// Larger values increase performance, especially during bulk loads.
    /// Up to max_write_buffer_number write buffers may be held in memory
    /// at the same time,
    /// so you may wish to adjust this parameter to control memory usage.
    /// Also, a larger write buffer will result in a longer recovery time
    /// the next time the database is opened.
    ///
    /// Note that write_buffer_size is enforced per column family.
    /// See db_write_buffer_size for sharing memory across column families.
    ///
    /// Default: `0x4000000` (64MiB)
    ///
    /// Dynamically changeable through SetOptions() API
    ///
    /// # Example
    ///
    /// ```
    /// use rocksdb::Options;
    ///
    /// let mut opts = Options::default();
    /// opts.set_write_buffer_size(128 * 1024 * 1024);
    /// ```
    pub fn set_write_buffer_size(&mut self, size: usize) {
        unsafe {
            ffi::rocksdb_options_set_write_buffer_size(self.inner, size);
        }
    }

    /// Control maximum total data size for a level.
    /// max_bytes_for_level_base is the max total for level-1.
    /// Maximum number of bytes for level L can be calculated as
    /// (max_bytes_for_level_base) * (max_bytes_for_level_multiplier ^ (L-1))
    /// For example, if max_bytes_for_level_base is 200MB, and if
    /// max_bytes_for_level_multiplier is 10, total data size for level-1
    /// will be 200MB, total file size for level-2 will be 2GB,
    /// and total file size for level-3 will be 20GB.
    ///
    /// Default: `0x10000000` (256MiB).
    ///
    /// Dynamically changeable through SetOptions() API
    ///
    /// # Example
    ///
    /// ```
    /// use rocksdb::Options;
    ///
    /// let mut opts = Options::default();
    /// opts.set_max_bytes_for_level_base(512 * 1024 * 1024);
    /// ```
    pub fn set_max_bytes_for_level_base(&mut self, size: u64) {
        unsafe {
            ffi::rocksdb_options_set_max_bytes_for_level_base(self.inner, size);
        }
    }

    /// Default: `10`
    ///
    /// # Example
    ///
    /// ```
    /// use rocksdb::Options;
    ///
    /// let mut opts = Options::default();
    /// opts.set_max_bytes_for_level_multiplier(4.0);
    /// ```
    pub fn set_max_bytes_for_level_multiplier(&mut self, mul: f64) {
        unsafe {
            ffi::rocksdb_options_set_max_bytes_for_level_multiplier(self.inner, mul);
        }
    }

    /// The manifest file is rolled over on reaching this limit.
    /// The older manifest file be deleted.
    /// The default value is MAX_INT so that roll-over does not take place.
    ///
    /// # Example
    ///
    /// ```
    /// use rocksdb::Options;
    ///
    /// let mut opts = Options::default();
    /// opts.set_max_manifest_file_size(20 * 1024 * 1024);
    /// ```
    pub fn set_max_manifest_file_size(&mut self, size: usize) {
        unsafe {
            ffi::rocksdb_options_set_max_manifest_file_size(self.inner, size);
        }
    }

    /// Sets the target file size for compaction.
    /// target_file_size_base is per-file size for level-1.
    /// Target file size for level L can be calculated by
    /// target_file_size_base * (target_file_size_multiplier ^ (L-1))
    /// For example, if target_file_size_base is 2MB and
    /// target_file_size_multiplier is 10, then each file on level-1 will
    /// be 2MB, and each file on level 2 will be 20MB,
    /// and each file on level-3 will be 200MB.
    ///
    /// Default: `0x4000000` (64MiB)
    ///
    /// Dynamically changeable through SetOptions() API
    ///
    /// # Example
    ///
    /// ```
    /// use rocksdb::Options;
    ///
    /// let mut opts = Options::default();
    /// opts.set_target_file_size_base(128 * 1024 * 1024);
    /// ```
    pub fn set_target_file_size_base(&mut self, size: u64) {
        unsafe {
            ffi::rocksdb_options_set_target_file_size_base(self.inner, size);
        }
    }

    /// Sets the minimum number of write buffers that will be merged together
    /// before writing to storage.  If set to `1`, then
    /// all write buffers are flushed to L0 as individual files and this increases
    /// read amplification because a get request has to check in all of these
    /// files. Also, an in-memory merge may result in writing lesser
    /// data to storage if there are duplicate records in each of these
    /// individual write buffers.
    ///
    /// Default: `1`
    ///
    /// # Example
    ///
    /// ```
    /// use rocksdb::Options;
    ///
    /// let mut opts = Options::default();
    /// opts.set_min_write_buffer_number_to_merge(2);
    /// ```
    pub fn set_min_write_buffer_number_to_merge(&mut self, to_merge: c_int) {
        unsafe {
            ffi::rocksdb_options_set_min_write_buffer_number_to_merge(self.inner, to_merge);
        }
    }

    /// Sets the number of files to trigger level-0 compaction. A value < `0` means that
    /// level-0 compaction will not be triggered by number of files at all.
    ///
    /// Default: `4`
    ///
    /// Dynamically changeable through SetOptions() API
    ///
    /// # Example
    ///
    /// ```
    /// use rocksdb::Options;
    ///
    /// let mut opts = Options::default();
    /// opts.set_level_zero_file_num_compaction_trigger(8);
    /// ```
    pub fn set_level_zero_file_num_compaction_trigger(&mut self, n: c_int) {
        unsafe {
            ffi::rocksdb_options_set_level0_file_num_compaction_trigger(self.inner, n);
        }
    }

    /// Sets the soft limit on number of level-0 files. We start slowing down writes at this
    /// point. A value < `0` means that no writing slow down will be triggered by
    /// number of files in level-0.
    ///
    /// Default: `20`
    ///
    /// Dynamically changeable through SetOptions() API
    ///
    /// # Example
    ///
    /// ```
    /// use rocksdb::Options;
    ///
    /// let mut opts = Options::default();
    /// opts.set_level_zero_slowdown_writes_trigger(10);
    /// ```
    pub fn set_level_zero_slowdown_writes_trigger(&mut self, n: c_int) {
        unsafe {
            ffi::rocksdb_options_set_level0_slowdown_writes_trigger(self.inner, n);
        }
    }

    /// Sets the maximum number of level-0 files.  We stop writes at this point.
    ///
    /// Default: `24`
    ///
    /// Dynamically changeable through SetOptions() API
    ///
    /// # Example
    ///
    /// ```
    /// use rocksdb::Options;
    ///
    /// let mut opts = Options::default();
    /// opts.set_level_zero_stop_writes_trigger(48);
    /// ```
    pub fn set_level_zero_stop_writes_trigger(&mut self, n: c_int) {
        unsafe {
            ffi::rocksdb_options_set_level0_stop_writes_trigger(self.inner, n);
        }
    }

    /// Sets the compaction style.
    ///
    /// Default: DBCompactionStyle::Level
    ///
    /// # Example
    ///
    /// ```
    /// use rocksdb::{Options, DBCompactionStyle};
    ///
    /// let mut opts = Options::default();
    /// opts.set_compaction_style(DBCompactionStyle::Universal);
    /// ```
    pub fn set_compaction_style(&mut self, style: DBCompactionStyle) {
        unsafe {
            ffi::rocksdb_options_set_compaction_style(self.inner, style as c_int);
        }
    }


    /// Sets the maximum number of concurrent background compaction jobs, submitted to
    /// the default LOW priority thread pool.
    /// We first try to schedule compactions based on
    /// `base_background_compactions`. If the compaction cannot catch up , we
    /// will increase number of compaction threads up to
    /// `max_background_compactions`.
    ///
    /// If you're increasing this, also consider increasing number of threads in
    /// LOW priority thread pool. For more information, see
    /// Env::SetBackgroundThreads
    ///
    /// Default: `1`
    ///
    /// # Example
    ///
    /// ```
    /// use rocksdb::Options;
    ///
    /// let mut opts = Options::default();
    /// opts.set_max_background_compactions(2);
    /// ```
    pub fn set_max_background_compactions(&mut self, n: c_int) {
        unsafe {
            ffi::rocksdb_options_set_max_background_compactions(self.inner, n);
        }
    }

    /// Sets the maximum number of concurrent background memtable flush jobs, submitted to
    /// the HIGH priority thread pool.
    ///
    /// By default, all background jobs (major compaction and memtable flush) go
    /// to the LOW priority pool. If this option is set to a positive number,
    /// memtable flush jobs will be submitted to the HIGH priority pool.
    /// It is important when the same Env is shared by multiple db instances.
    /// Without a separate pool, long running major compaction jobs could
    /// potentially block memtable flush jobs of other db instances, leading to
    /// unnecessary Put stalls.
    ///
    /// If you're increasing this, also consider increasing number of threads in
    /// HIGH priority thread pool. For more information, see
    /// Env::SetBackgroundThreads
    ///
    /// Default: `1`
    ///
    /// # Example
    ///
    /// ```
    /// use rocksdb::Options;
    ///
    /// let mut opts = Options::default();
    /// opts.set_max_background_flushes(2);
    /// ```
    pub fn set_max_background_flushes(&mut self, n: c_int) {
        unsafe {
            ffi::rocksdb_options_set_max_background_flushes(self.inner, n);
        }
    }

    /// Disables automatic compactions. Manual compactions can still
    /// be issued on this column family
    ///
    /// Default: `false`
    ///
    /// Dynamically changeable through SetOptions() API
    ///
    /// # Example
    ///
    /// ```
    /// use rocksdb::Options;
    ///
    /// let mut opts = Options::default();
    /// opts.set_disable_auto_compactions(true);
    /// ```
    pub fn set_disable_auto_compactions(&mut self, disable: bool) {
        unsafe { ffi::rocksdb_options_set_disable_auto_compactions(self.inner, disable as c_int) }
    }

    pub fn set_block_based_table_factory(&mut self, factory: &BlockBasedOptions) {
        unsafe {
            ffi::rocksdb_options_set_block_based_table_factory(self.inner, factory.inner);
        }
    }

    /// Measure IO stats in compactions and flushes, if `true`.
    ///
    /// Default: `false`
    ///
    /// # Example
    ///
    /// ```
    /// use rocksdb::Options;
    ///
    /// let mut opts = Options::default();
    /// opts.set_report_bg_io_stats(true);
    /// ```
    pub fn set_report_bg_io_stats(&mut self, enable: bool) {
        unsafe {
            ffi::rocksdb_options_set_report_bg_io_stats(self.inner, enable as c_int);
        }
    }

    /// Recovery mode to control the consistency while replaying WAL.
    ///
    /// Default: DBRecoveryMode::PointInTime
    ///
    /// # Example
    ///
    /// ```
    /// use rocksdb::{Options, DBRecoveryMode};
    ///
    /// let mut opts = Options::default();
    /// opts.set_wal_recovery_mode(DBRecoveryMode::AbsoluteConsistency);
    /// ```
    pub fn set_wal_recovery_mode(&mut self, mode: DBRecoveryMode) {
        unsafe {
            ffi::rocksdb_options_set_wal_recovery_mode(self.inner, mode as c_int);
        }
    }

    pub fn enable_statistics(&mut self) {
        unsafe {
            ffi::rocksdb_options_enable_statistics(self.inner);
        }
    }

    pub fn get_statistics(&self) -> Option<String> {
        unsafe {
            let value = ffi::rocksdb_options_statistics_get_string(self.inner);
            if value.is_null() {
                return None;
            }

            // Must have valid UTF-8 format.
            let s = CStr::from_ptr(value).to_str().unwrap().to_owned();
            libc::free(value as *mut c_void);
            Some(s)
        }
    }

    /// If not zero, dump `rocksdb.stats` to LOG every `stats_dump_period_sec`.
    ///
    /// Default: `600` (10 mins)
    ///
    /// # Example
    ///
    /// ```
    /// use rocksdb::Options;
    ///
    /// let mut opts = Options::default();
    /// opts.set_stats_dump_period_sec(300);
    /// ```
    pub fn set_stats_dump_period_sec(&mut self, period: c_uint) {
        unsafe {
            ffi::rocksdb_options_set_stats_dump_period_sec(self.inner, period);
        }
    }

    /// When set to true, reading SST files will opt out of the filesystem's
    /// readahead. Setting this to false may improve sequential iteration
    /// performance.
    ///
    /// Default: `true`
    pub fn set_advise_random_on_open(&mut self, advise: bool) {
        unsafe {
            ffi::rocksdb_options_set_advise_random_on_open(self.inner, advise as c_uchar)
        }
    }

    /// Sets the number of levels for this database.
    pub fn set_num_levels(&mut self, n: c_int) {
        unsafe {
            ffi::rocksdb_options_set_num_levels(self.inner, n);
        }
    }

<<<<<<< HEAD
    /// When a `prefix_extractor` is defined through `opts.set_prefix_extractor` this creates a
    /// prefix bloom filter for each memtable with the size of
    /// `write_buffer_size * memtable_prefix_bloom_ratio` (capped at 0.25).
    ///
    /// Default: `0`
=======
    /// Specifies the absolute path of the directory the
    /// write-ahead log (WAL) should be written to.
    ///
    /// Default: same directory as the database
>>>>>>> 73460a09
    ///
    /// # Example
    ///
    /// ```
<<<<<<< HEAD
    /// use rocksdb::{Options, SliceTransform};
    ///
    /// let mut opts = Options::default();
    /// let transform = SliceTransform::create_fixed_prefix(10);
    /// opts.set_prefix_extractor(transform);
    /// opts.set_memtable_prefix_bloom_ratio(0.2);
    /// ```
    pub fn set_memtable_prefix_bloom_ratio(&mut self, ratio: f64) {
        unsafe {
            ffi::rocksdb_options_set_memtable_prefix_bloom_size_ratio(self.inner, ratio);
=======
    /// use rocksdb::Options;
    ///
    /// let mut opts = Options::default();
    /// opts.set_wal_dir("/path/to/dir");
    /// ```
    pub fn set_wal_dir<P: AsRef<Path>>(&mut self, path: P) {
        let p = CString::new(path.as_ref().to_string_lossy().as_bytes()).unwrap();
        unsafe {
            ffi::rocksdb_options_set_wal_dir(self.inner, p.as_ptr());
>>>>>>> 73460a09
        }
    }
}

impl Default for Options {
    fn default() -> Options {
        unsafe {
            let opts = ffi::rocksdb_options_create();
            if opts.is_null() {
                panic!("Could not create RocksDB options");
            }
            Options { inner: opts }
        }
    }
}

impl WriteOptions {
    pub fn new() -> WriteOptions {
        WriteOptions::default()
    }

    pub fn set_sync(&mut self, sync: bool) {
        unsafe {
            ffi::rocksdb_writeoptions_set_sync(self.inner, sync as c_uchar);
        }
    }

    pub fn disable_wal(&mut self, disable: bool) {
        unsafe {
            ffi::rocksdb_writeoptions_disable_WAL(self.inner, disable as c_int);
        }
    }
}

impl Default for WriteOptions {
    fn default() -> WriteOptions {
        let write_opts = unsafe { ffi::rocksdb_writeoptions_create() };
        if write_opts.is_null() {
            panic!("Could not create RocksDB write options");
        }
        WriteOptions { inner: write_opts }
    }
}

#[cfg(test)]
mod tests {
    use Options;

    #[test]
    fn test_enable_statistics() {
        let mut opts = Options::default();
        opts.enable_statistics();
        opts.set_stats_dump_period_sec(60);
        assert!(opts.get_statistics().is_some());

        let opts = Options::default();
        assert!(opts.get_statistics().is_none());
    }
}<|MERGE_RESOLUTION|>--- conflicted
+++ resolved
@@ -1002,23 +1002,11 @@
         }
     }
 
-<<<<<<< HEAD
     /// When a `prefix_extractor` is defined through `opts.set_prefix_extractor` this creates a
     /// prefix bloom filter for each memtable with the size of
     /// `write_buffer_size * memtable_prefix_bloom_ratio` (capped at 0.25).
     ///
     /// Default: `0`
-=======
-    /// Specifies the absolute path of the directory the
-    /// write-ahead log (WAL) should be written to.
-    ///
-    /// Default: same directory as the database
->>>>>>> 73460a09
-    ///
-    /// # Example
-    ///
-    /// ```
-<<<<<<< HEAD
     /// use rocksdb::{Options, SliceTransform};
     ///
     /// let mut opts = Options::default();
@@ -1029,7 +1017,17 @@
     pub fn set_memtable_prefix_bloom_ratio(&mut self, ratio: f64) {
         unsafe {
             ffi::rocksdb_options_set_memtable_prefix_bloom_size_ratio(self.inner, ratio);
-=======
+        }
+    }
+
+    /// Specifies the absolute path of the directory the
+    /// write-ahead log (WAL) should be written to.
+    ///
+    /// Default: same directory as the database
+    ///
+    /// # Example
+    ///
+    /// ```
     /// use rocksdb::Options;
     ///
     /// let mut opts = Options::default();
@@ -1039,7 +1037,6 @@
         let p = CString::new(path.as_ref().to_string_lossy().as_bytes()).unwrap();
         unsafe {
             ffi::rocksdb_options_set_wal_dir(self.inner, p.as_ptr());
->>>>>>> 73460a09
         }
     }
 }
