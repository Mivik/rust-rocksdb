--- conflicted
+++ resolved
@@ -644,14 +644,9 @@
             }
             // We need to store our CStrings in an intermediate vector
             // so that their pointers remain valid.
-<<<<<<< HEAD
             let c_cfs: Vec<CString> = cfs_v
                 .iter()
-                .map(|cf| CString::new(cf.as_bytes()).unwrap())
-=======
-            let c_cfs: Vec<CString> = cfs_v.iter()
                 .map(|cf| CString::new(cf.name.as_bytes()).unwrap())
->>>>>>> 06a39278
                 .collect();
 
             let mut cfnames: Vec<_> = c_cfs.iter().map(|cf| cf.as_ptr()).collect();
@@ -659,15 +654,8 @@
             // These handles will be populated by DB.
             let mut cfhandles: Vec<_> = cfs_v.iter().map(|_| ptr::null_mut()).collect();
 
-<<<<<<< HEAD
-            // TODO(tyler) allow options to be passed in.
-            let mut cfopts: Vec<_> = cfs_v
-                .iter()
-                .map(|_| unsafe { ffi::rocksdb_options_create() as *const _ })
-=======
-            let cfopts: Vec<_> = cfs_v.iter()
+            let mut cfopts: Vec<_> = cfs_v.iter()
                 .map(|cf| cf.options.inner as *const _)
->>>>>>> 06a39278
                 .collect();
 
             unsafe {
